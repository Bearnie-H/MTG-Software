#!/usr/bin/env python3

#   Author: Joseph Sadden
#   Date:   29th May, 2024

#   Script Purpose: This script provides a single consistent tool for processing
#                       and interpreting the high-speed videos of rod alignment
#                       in order to gain quantifiable information about how the
#                       alignment process occurs.

#   Import the necessary standard library modules
from __future__ import annotations

import argparse
import datetime
import math
import os
import typing
#   ...

#   Import the necessary third-part modules
import cv2
import numpy as np
from matplotlib.figure import Figure
from matplotlib.axes import Axes
import scipy.stats

#   ...

#   Import the desired locally written modules
from MTG_Common.Logger import Logger, Discarder
from MTG_Common import VideoReadWriter as vwr
from MTG_Common import Utils as MyUtils
from MTG_Common import ZStack
#   ...

ANALYSIS_METHOD_SOBEL:      int = 1
ANALYSIS_METHOD_COMPONENT:  int = 2
ANALYSIS_METHOD_HOUGH:      int = 3
ANALYSIS_METHOD_ELLIPSE:    int = 4

class Configuration():
    """
    Configuration

    This class holds the set of configurable parameters and settings for this
    program, and presents them in a single global location.
    """

    SourceFilename: str

    IsVideo: bool
    IsImage: bool
    IsZStack: bool
    VideoFrameRate: float

    InvertImage: bool

    DryRun: bool
    Headless: bool
    ValidateOnly: bool

    AnalysisMethod: str
    AnalysisType: int
    PlaybackMode: int

    AngularResolution: float

    LIFClearingAlgorithm: str

    #   Elliptical Filter parameters
    BackgroundRemovalKernelSize: int
    BackgroundRemovalSigma: float
    ForegroundSmoothingKernelSize: int
    ForegroundSmoothingSigma: float
    EllipticalFilterKernelSize: int
    EllipticalFilterMinSigma: float
    EllipticalFilterSigma: float
    EllipticalFilterScaleFactor: float

    _LogWriter: Logger
    _OutputFolder: str

    def __init__(self: Configuration, LogWriter: Logger = Discarder) -> None:
        """
        Constructor

        This function prepares the Configuration object, and initializes some
        necessary default values.

        LogWriter:
            The Logger to write any and all log messages out to.

        Return (None):
            None, the Configuration instance is initialized and ready to be
            used.
        """

        self.PlaybackMode = vwr.PlaybackMode_NoDelay

        self.IsVideo        = False
        self.IsImage        = False
        self.IsZStack       = False
        self.DryRun         = False
        self.Headless       = False
        self.ValidateOnly   = False

        self._LogWriter = LogWriter
        self._OutputFolder = ""

        return

    def __str__(self: Configuration) -> str:
        """
        Stringify

        This function...

        Return (str):
            ...
        """

        return '\n'.join([

        ])

    def GetOutputDirectory(self: Configuration) -> str:
        """
        GetOutputFilename

        This function...

        Return (str):
            ...
        """

        if ( self._OutputFolder != "" ):
            return self._OutputFolder

        Timecode: str = datetime.datetime.now().strftime("%Y-%m-%d %H-%M-%S")
        BaseFolder: str = os.path.dirname(self.SourceFilename)
        OutputFolder: str = f"{os.path.splitext(os.path.basename(self.SourceFilename))[0]} - Alignment Quantification ({self.AnalysisMethod.title()}) - {Timecode}"

        self._OutputFolder = os.path.join(BaseFolder, OutputFolder)

        return self._OutputFolder

    def ExtractArguments(self: Configuration, Arguments: argparse.Namespace) -> None:
        """
        ExtractArguments

        This function...

        Arguments:
            ...

        Return (None):
            ...
        """

        self.AnalysisMethod = Arguments.AnalysisMethod
        self.SourceFilename = Arguments.Filename
        self.VideoFrameRate = 25.0
        self.InterFrameDuration = 1.0 / self.VideoFrameRate

        if ( Arguments.IsVideo ):
            self.IsVideo = True
            self.IsImage = False
            self.IsZStack = False
            self.VideoFrameRate = Arguments.FrameRate
            self.InterFrameDuration = 1.0 / self.VideoFrameRate
        elif ( Arguments.IsImage ):
            self.IsImage = True
            self.IsVideo = False
            self.IsZStack = False
        elif ( Arguments.IsZStack ):
            self.IsZStack = True
            self.IsImage = False
            self.IsVideo = False
            self.LIFClearingAlgorithm = Arguments.LIFClearingMethod

        self.AngularResolution = Arguments.AngularResolution

        #   Extract out the elliptical filtering parameters (which may or may not be used)
        self.BackgroundRemovalKernelSize = Arguments.BackgroundRemovalKernelSize
        self.BackgroundRemovalSigma = Arguments.BackgroundRemovalSigma
        self.ForegroundSmoothingKernelSize = Arguments.ForegroundSmoothingKernelSize
        self.ForegroundSmoothingSigma = Arguments.ForegroundSmoothingSigma
        self.EllipticalFilterKernelSize = Arguments.EllipticalFilterKernelSize
        self.EllipticalFilterMinSigma = Arguments.EllipticalFilterMinSigma
        self.EllipticalFilterSigma = Arguments.EllipticalFilterSigma
        self.EllipticalFilterScaleFactor = Arguments.EllipticalFilterScaleFactor

        self.DryRun = Arguments.DryRun
        self.Validate = Arguments.Validate
        self.Headless = Arguments.Headless

        #   ...

        return

    def ValidateArguments(self: Configuration) -> bool:
        """
        ValidateArguments

        This function...

        Return (bool):
            ...
        """

        Validated: bool = True

        match (self.AnalysisMethod.lower().strip()):
            case "sobel":
                self.AnalysisMethod = "Sobel Edge Detection"
                self.AnalysisType = ANALYSIS_METHOD_SOBEL
            case "component":
                self.AnalysisMethod = "Component Extraction"
                self.AnalysisType = ANALYSIS_METHOD_COMPONENT
            case "hough":
                self.AnalysisMethod = "Hough Line Transform"
                self.AnalysisType = ANALYSIS_METHOD_HOUGH
            case "ellipse":
                self.AnalysisMethod = "Elliptical Filtering"
                self.AnalysisType = ANALYSIS_METHOD_ELLIPSE

                if ( self.BackgroundRemovalKernelSize <= 1 ) or (( self.BackgroundRemovalKernelSize % 2 ) == 0 ):
                    self._LogWriter.Errorln(f"Invalid value for BackgroundRemovalKernelSize: {self.BackgroundRemovalKernelSize}. Must be odd and greater than 1.")
                    Validated = False
                if ( self.ForegroundSmoothingKernelSize <= 1 ) or (( self.ForegroundSmoothingKernelSize % 2 ) == 0 ):
                    self._LogWriter.Errorln(f"Invalid value for ForegroundSmoothingKernelSize: {self.ForegroundSmoothingKernelSize}. Must be odd and greater than 1.")
                    Validated = False
                if ( self.EllipticalFilterKernelSize <= 1 ) or (( self.EllipticalFilterKernelSize % 2 ) == 0 ):
                    self._LogWriter.Errorln(f"Invalid value for EllipticalFilterKernelSize: {self.EllipticalFilterKernelSize}. Must be odd and greater than 1.")
                    Validated = False

                if ( self.BackgroundRemovalSigma <= 0 ):
                    self._LogWriter.Warnln(f"Zero-value identified for BackgroundRemovalKernelSize. This will cause a default to be chosen for you.")
                if ( self.ForegroundSmoothingSigma <= 0 ):
                    self._LogWriter.Warnln(f"Zero-value identified for ForegroundSmoothingKernelSize. This will cause a default to be chosen for you.")
                if ( self.EllipticalFilterSigma <= 0 ):
                    self._LogWriter.Warnln(f"Zero-value identified for EllipticalFilterKernelSize. This will cause a default to be chosen for you.")

                if ( self.EllipticalFilterMinSigma <= 0 ) or ( self.EllipticalFilterMinSigma >= self.EllipticalFilterSigma ):
                    self._LogWriter.Errorln(f"Invalid value for EllipticalFilterMinSigma: {self.EllipticalFilterMinSigma}. Must be at least greater than EllipticalFilterSigma ({self.EllipticalFilterSigma}).")
                    Validated = False

                if ( self.EllipticalFilterScaleFactor <= 0 ):
                    self._LogWriter.Errorln(f"Invalid value for EllipticalFilterScaleFactor: {self.EllipticalFilterScaleFactor}. Must be a positive real number.")
                    Validated = False

            case _:
                self._LogWriter.Errorln(f"Invalid analysis method [ {self.AnalysisMethod} ]. Must be one of 'sobel', 'component', or 'hough'.")
                Validated = False

        if ( self.IsVideo ):
            self.IsImage = False
            if ( self.VideoFrameRate < 0 ):
                self._LogWriter.Errorln(f"Invalid frame-rate [ {self.VideoFrameRate}fps ].")
                Validated = False
            if ( self.Headless ):
                self.PlaybackMode = vwr.PlaybackMode_NoDisplay
                self._LogWriter.Println(f"Asserting playback mode [ NoDisplay ] in headless mode.")
        elif ( self.IsZStack ):
            Stack: ZStack.ZStack = ZStack.ZStack.FromFile(self.SourceFilename, self.LIFClearingAlgorithm)


        if ( self.AngularResolution <= 0 ) or ( self.AngularResolution >= 90 ):
            self._LogWriter.Errorln(f"Invalid angular resolution. Must be a real number between (0, 90) degrees: {self.AngularResolution}")
            Validated = False

        #   ...

        return ( Validated ) or ( not self.ValidateOnly )

class AngleTracker():
    """
    AngleTracker

    This class...
    """

    Times: np.ndarray
    RodCounts: np.ndarray
    AlignmentFractions: np.ndarray
    MeanAngles: np.ndarray
    AngularStDevs: np.ndarray

    IntraframeAlignmentFigure: Figure
    AlignmentFractionFigure: Figure

    RodsVideo: vwr.VideoReadWriter
    IntraframeAlignmentVideo: vwr.VideoReadWriter
    AlignmentFractionVideo: vwr.VideoReadWriter

    IsVideo: bool

    def __init__(self: AngleTracker, LogWriter: Logger = Logger(Prefix="AngleTracker"), RodVideo: vwr.VideoReadWriter = None, OutputDirectory: str = ".", Video: bool = True) -> None:
        """
        Constructor

        This function...
        """

        self.Times              = np.array([])
        self.RodCounts          = np.array([])
        self.AlignmentFractions = np.array([])
        self.MeanAngles         = np.array([])
        self.AngularStDevs      = np.array([])

        self.HistogramBinSize: float = 9.0

        self.IsVideo = Video

        #   Prepare the resources in order to also prepare and display the live videos of how the alignment statistics vary over time.
        self.IntraframeAlignmentFigure = MyUtils.PrepareFigure(Interactive=False)
        self.IntraframeAlignmentVideo = None

        if ( self.IsVideo ):
            self.AlignmentFractionFigure = MyUtils.PrepareFigure(Interactive=False)
        self.AlignmentFractionVideo = None

        self.RodsVideo = RodVideo
        if ( Config.DryRun ):
            self.IntraframeAlignmentVideo = vwr.VideoReadWriter(readFile=None, writeFile=None, logger=LogWriter, progress=(not LogWriter.WritesToFile()))
            self.AlignmentFractionVideo = vwr.VideoReadWriter(readFile=None, writeFile=None, logger=LogWriter, progress=(not LogWriter.WritesToFile()))
        else:
            self.IntraframeAlignmentVideo = vwr.VideoReadWriter(readFile=None, writeFile=os.path.join(OutputDirectory, "Rod Alignment Histograms.mp4"), logger=LogWriter, progress=(not LogWriter.WritesToFile()))
            self.AlignmentFractionVideo = vwr.VideoReadWriter(readFile=None, writeFile=os.path.join(OutputDirectory, "Rod Alignment over Time.mp4"), logger=LogWriter, progress=(not LogWriter.WritesToFile()))

        return

    def SetAngularResolution(self: AngleTracker, AngularResolution: float) -> AngleTracker:
        """
        SetAngularResolution

        This function...

        AngularResolution:
            ...

        Return (AngleTracker):
            ...
        """

        self.HistogramBinSize = AngularResolution

        return self

    def FormatCSV(self: AngleTracker) -> typing.Iterable[str]:
        """
        FormatCSV

        This function formats the rod alignment statistics in a tabular comma-separated value format for display or storage.

        Return (Iterable[str]):
            ...
        """

        Lines: typing.List[str] = []

        Lines.append(f"Time, Mean Angle, Angular StDev, Count, Alignment Fraction\n")
        for Time, Mean, StDev, Count, AlignmentFraction in zip(self.Times, self.MeanAngles, self.AngularStDevs, self.RodCounts, self.AlignmentFractions):
            Lines.append(f"{Time}, {Mean}, {StDev}, {Count}, {AlignmentFraction}\n")

        return Lines

    def Save(self: AngleTracker) -> None:
        """
        Save

        This function...

        Return (None):
            ...
        """

        if ( Config.DryRun ):
            return

        with open(os.path.join(Config.GetOutputDirectory(), "Rod Orientation Data.csv"), "+w") as OutFile:
            OutFile.writelines(self.FormatCSV())

        return

    def Update(self: AngleTracker, Orientations: np.ndarray, AlignmentAngle: float, AngularStDev: float, RodCount: int = None, AlignmentFraction: float = 0, Headless: bool = False) -> None:
        """
        Update

        This function...

        Orientations:
            ...
        AlignmentAngle:
            ...
        AngularStDev:
            ...
        RodCount:
            ...
        AlignmentFraction:
            ...

        Return (None):
            ...
        """

        self.MeanAngles = np.append(self.MeanAngles, AlignmentAngle)
        self.AngularStDevs = np.append(self.AngularStDevs, AngularStDev)
        self.RodCounts = np.append(self.RodCounts, RodCount)
        self.AlignmentFractions = np.append(self.AlignmentFractions, AlignmentFraction)

        self.UpdateFigures(Orientations, Headless)

        PlaybackMode: int = vwr.PlaybackMode_NoDelay
        if ( Headless ):
            PlaybackMode = vwr.PlaybackMode_NoDisplay

        if ( self.IntraframeAlignmentVideo is not None ):
            if ( self.IsVideo ):
                if ( self.IntraframeAlignmentVideo.OutputHeight == -1 ):
                    self.IntraframeAlignmentVideo.PrepareWriter(Resolution=tuple(reversed(MyUtils.FigureToImage(self.IntraframeAlignmentFigure).shape[:2])))
                self.IntraframeAlignmentVideo.WriteFrame(MyUtils.FigureToImage(self.IntraframeAlignmentFigure), PlaybackMode, WindowName="Mean Rod Orientation")
            else:
                cv2.imwrite(os.path.splitext(self.IntraframeAlignmentVideo._OutputFilename)[0] + ".png", MyUtils.FigureToImage(self.IntraframeAlignmentFigure))

        if ( self.IsVideo ):
            if ( self.AlignmentFractionVideo is not None ):
                if ( self.AlignmentFractionVideo.OutputHeight == -1 ):
                    self.AlignmentFractionVideo.PrepareWriter(Resolution=tuple(reversed(MyUtils.FigureToImage(self.AlignmentFractionFigure).shape[:2])))
                self.AlignmentFractionVideo.WriteFrame(MyUtils.FigureToImage(self.AlignmentFractionFigure), PlaybackMode, WindowName="Rod Alignment over Time")

        return

    def UpdateFigures(self: AngleTracker, Orientations: np.ndarray, Headless: bool = False) -> None:
        """
        UpdateFigures

        This function...

        Orientations:
            ...
        Headless:
            ...

        Return (None):
            ...
        """

        #   Update each of the figures, showing alignment within a single frame, and the alignment fraction as a function of time.
        self._UpdateIntraFrameAlignmentFigure(Orientations, Headless)

        if ( self.IsVideo ):
            self._UpdateAlignmentFractionFigure(Headless)

        return

    def _UpdateIntraFrameAlignmentFigure(self: AngleTracker, Orientations: np.ndarray, Headless: bool = False) -> None:
        """
        _UpdateIntraFrameAlignmentFigure

        This function...

        Orientations:
            ...
        Headless:
            ...

        Return (None):
            ...
        """

        HistogramBinSizing: int = self.HistogramBinSize #   Degrees per bin

        F: Figure = self.IntraframeAlignmentFigure
        F.clear()

        OrientationPDFAxes: Axes = None
        OrientationCDFAxes: Axes = None
        if ( len(F.axes) == 0 ):
            OrientationPDFAxes = F.add_subplot(121, polar=True)
            OrientationPDFAxes.set_thetamin(-90)
            OrientationPDFAxes.set_thetamax(90)

            OrientationCDFAxes = F.add_subplot(122)
            OrientationCDFAxes.set_xlim((-90, 90))
        else:
<<<<<<< HEAD
            A: Axes = F.gca()

        UpperStDev, LowerStDev = (self.MeanAngles[-1] + self.AngularStDevs[-1]), (self.MeanAngles[-1] - self.AngularStDevs[-1])
        UpperStDev = UpperStDev if UpperStDev < 90 else UpperStDev - 180
        LowerStDev = LowerStDev if LowerStDev > -90 else LowerStDev + 180

        n, bins = np.histogram(np.deg2rad(Orientations), bins=int(round(180.0 / HistogramBinSizing)), range=(-np.pi/2, np.pi/2), density=True)
        n = np.append(n, n[0])

        A.bar(bins, n, width=1)
        A.vlines(np.deg2rad(self.MeanAngles[-1]), 0, np.max(n), colors='g', label=f"Mean Orientation = {self.MeanAngles[-1]:.3f} degrees")
        A.vlines(np.deg2rad(LowerStDev), 0, np.max(n), colors='k', label=f"Angular Standard Deviation = {self.AngularStDevs[-1]:.3f} degrees (Left)")
        A.vlines(np.deg2rad(UpperStDev), 0, np.max(n), colors='b', label=f"Angular Standard Deviation = {self.AngularStDevs[-1]:.3f} degrees (Right)")
        A.set_title(f"Rod Orientation Angular Distribution\nMeasurement Count = {self.RodCounts[-1]}\nAlignment Fraction = {self.AlignmentFractions[-1]:.3f}")
        A.set_xlabel(f"Rod Orientation Angles (degrees)")
        A.set_ylabel(f"Probability Density (n.d.)")
        A.minorticks_on()
        A.legend()
=======
            OrientationPDFAxes: Axes = F.axes[0]
            OrientationCDFAxes: Axes = F.axes[1]

        #   Shift so that the mean angle is at 0 degrees for this plot
        NormalizedOrientations: np.ndarray = Orientations - self.MeanAngles[-1]
        NormalizedOrientations[NormalizedOrientations > 90] = NormalizedOrientations[NormalizedOrientations > 90] - 180
        NormalizedOrientations[NormalizedOrientations < -90] = NormalizedOrientations[NormalizedOrientations < -90] + 180
        UpperStDev, LowerStDev = self.AngularStDevs[-1], -self.AngularStDevs[-1]

        #   Plot the PDF of orientations as a polar antenna plot.
        n, bins = np.histogram(np.deg2rad(NormalizedOrientations), bins=int(round(180.0 / HistogramBinSizing)), range=(-np.pi/2, np.pi/2), density=True)
        OrientationPDFAxes.plot(bins[:-1], n)
        OrientationPDFAxes.vlines(np.deg2rad(LowerStDev), 0, np.max(n), colors='k', label=f"Angular Standard Deviation = {self.AngularStDevs[-1]:.3f} degrees (Left)")
        OrientationPDFAxes.vlines(np.deg2rad(UpperStDev), 0, np.max(n), colors='b', label=f"Angular Standard Deviation = {self.AngularStDevs[-1]:.3f} degrees (Right)")
        OrientationPDFAxes.set_title(f"Rod Orientation Angular Distribution\nMeasurement Count = {self.RodCounts[-1]}\nAlignment Fraction = {self.AlignmentFractions[-1]:.3f}")
        OrientationPDFAxes.set_xlabel(f"Rod Orientation Angles (degrees)")
        OrientationPDFAxes.set_ylabel(f"Probability Density (n.d.)")
        OrientationPDFAxes.minorticks_on()
        OrientationPDFAxes.legend()

        #   Plot the CDF of rods within a given angular deviation from the mean
        #   angle. This gives a measure of how tightly aligned to the mean angle
        #   the rods are.

>>>>>>> 162c78cf

        F.tight_layout()

        return

    def _UpdateAlignmentFractionFigure(self: AngleTracker, Headless: bool = False) -> None:
        """
        _UpdateAlignmentFractionFigure

        This function...

        Headless:
            ...

        Return (None):
            ...
        """

        F: Figure = self.AlignmentFractionFigure
        F.clear()

        A: Axes = F.gca()

        A.set_title(f"Mean Rod Orientation vs. Time")
        A.errorbar(x=self.Times[:len(self.MeanAngles)], y=self.MeanAngles, yerr=self.AngularStDevs, capsize=2, capthick=1, ecolor='r', elinewidth=0, label="Mean Orientation")
        A.set_xlabel(f"Time (s)")
        A.set_ylabel(f"Mean Rod Orientation (degrees)")

        A.set_ylim([-90, 90])
        A.minorticks_on()
        A.legend()
        F.tight_layout()

        return

#   Define the globals to set by the command-line arguments
LogWriter: Logger = Logger()
Config: Configuration = Configuration(LogWriter=LogWriter)

def ComputeAlignmentMetric(Orientations: np.ndarray) -> typing.Tuple[int, float, float, float, typing.List[float]]:
    """
    ComputeAlignmentMetric

    This function takes the set of orientations of the rods within the image, by whatever
    format this orientation data is presented in, and computes the following values:
        Count - The total number of orientation data points being worked with.
        Mean - The circular mean value of the set of orientations.
        Standard Deviation - The circular standard deviation of the set of orientations
        Alignment Fraction - The fraction of orientations within 1 standard deviation of the mean.
        Orientations - The set of orientations after shifting to a domain of [-90,90).

    Orientations:
        A list of values which encompass the orientation data points to work with for the current image.

    Return (Tuple):
        [0] - int:
            The total number of orientation points identified in the image
        [1] - float:
            The fraction of orientation points within 1 standard deviation of the mean rod orientation angle (i.e. Alignment Fraction)
        [2] - float:
            The mean orientation angle of the orientation points.
        [3] - float:
            The angular standard deviation of the orientation angles.
        [4] - List[float]:
            The updated and proper domain of the orientations.
    """

    Orientations[Orientations > 90] = Orientations[Orientations > 90] - 180

    MeasurementCount: int = len(Orientations)

    AngularMean: float = scipy.stats.circmean(Orientations, high=90, low=-90)
    AngularStDev: float = scipy.stats.circstd(Orientations, high=90, low=-90)

    #   Subtract the mean orientation angle, to get a copy of the orientations with mean angle at 0
    ShiftedOrientations: np.ndarray = Orientations.copy() - AngularMean
    ShiftedOrientations[ShiftedOrientations > 90] = ShiftedOrientations[ShiftedOrientations > 90] - 180
    ShiftedOrientations[ShiftedOrientations < -90] = ShiftedOrientations[ShiftedOrientations < -90] + 180

    #   Find the count of orientations with angles within 1 standard deviation of the mean orientation, and divide by the total number of measurements
    #   to get an alignment fraction value
    AlignmentFraction: float = float(len(ShiftedOrientations[abs(ShiftedOrientations) <= AngularStDev]) / MeasurementCount)

    return (MeasurementCount, AlignmentFraction, AngularMean, AngularStDev, Orientations)

def RodsAdaptiveThreshold(Image: np.ndarray) -> np.ndarray:
    """
    RodsAdaptiveThreshold

    This function:
        ...

    Image:
        ...

    Return (np.ndarray):
        ...
    """

    #   Define the parameters of this operation
    AdaptiveThresholdKernelSize: int = 9
    AdaptiveThresholdConstant: int = 5

    #   Assert that the image is in greyscale, single-channel format
    Image = MyUtils.BGRToGreyscale(Image)

    #   Contrast-Enhance the image to always be full-scale
    Image = MyUtils.GammaCorrection(Image, Minimum=0, Maximum=255)

    #   Try using an unsharp mask to reduce blurring, low-frequency components?

    #   Apply an adaptive threshold to the image, to extract the (foreground) rods from the (background) gel.
    Image = cv2.adaptiveThreshold(Image, 255, cv2.ADAPTIVE_THRESH_GAUSSIAN_C, cv2.THRESH_BINARY_INV, AdaptiveThresholdKernelSize, AdaptiveThresholdConstant)

    return Image

def RodSegmentation(Image: np.ndarray) -> typing.Tuple[np.ndarray, typing.List[int]]:
    """
    RodSegmentation

    This function...

    Image:
        ...

    Return (Tuple):
        [1] - np.ndarray:
            ...
        [2] - List[int]:
            ...
    """

    #   Define the parameters of this operation
    ComponentConnectivity: int = 8
    ComponentAreaBounds: typing.Tuple[int, int] = (10, 100)

    #   Actually extract out the set of components from the image we're interested in working with
    NumberOfComponents, LabelledImage, Stats, _ = cv2.connectedComponentsWithStats(Image, connectivity=ComponentConnectivity)

    #   Iterate over the set of components, and remove those which do not satisfy the requirements of being a rod
    FilteredLabels: typing.List[int] = []
    for ComponentId in range(1, NumberOfComponents):

        Area = Stats[ComponentId, cv2.CC_STAT_AREA]

        if not ( ComponentAreaBounds[0] <= Area <= ComponentAreaBounds[1] ):
            #   If the area is too big or too small, ignore this component
            LabelledImage[LabelledImage == ComponentId] = 0
            continue

        FilteredLabels.append(ComponentId)

    return (LabelledImage, FilteredLabels)

def EllipseContourOrientations(OriginalImage: np.ndarray, Components: np.ndarray, Labels: typing.List[int]) -> typing.Tuple[np.ndarray, np.ndarray]:
    """
    EllipseContourOrientations

    This function...

    OriginalImage:
        ...
    Components:
        ...
    Labels:
        ...

    Return (Tuple):
        [0] - np.ndarray:
            Annotated Image
        [1] - np.ndarray:
            Orientations
    """

    EllipseAreaBounds: typing.Tuple[int, int] = (10, 100)
    EllipseAxisLengthBounds: typing.Tuple[int, int] = (1, 50)

    Orientations: np.ndarray = np.array([])

    #   Create the output annotated image to return and display
    AnnotatedImage = MyUtils.GreyscaleToBGR(OriginalImage.copy())

    #   Iterate over all of the filtered components in the image, one by one
    for ComponentID in Labels:

        #   Extract out just the pixels for this one component
        # Component: np.ndarray = np.zeros_like(Components, dtype=np.uint8)
        Components[Components == ComponentID] = 255
    Components = Components.astype(np.uint8)

    #   Find the contours of just this one component, there should only be one.
    Contours, _ = cv2.findContours(Components, mode=cv2.RETR_LIST, method=cv2.CHAIN_APPROX_SIMPLE)

    #   There should always and only be one contour found, but look at all of them just in case...
    for Contour in Contours:

        #   Assert that the contour always has at least 5 points
        if ( len(Contour) < 5 ):
            continue

        #   Compute the ellipse which best matches this contour...
        Ellipse = cv2.fitEllipseDirect(Contour)
        (x, y), (Major, Minor), Angle = Ellipse

        EllipseArea: float = (np.pi / 4.0) * Major * Minor  #   Since the Major and Minor values correspond to *diameters* rather than *radii*

        #   Filter out ellipses with bad dimensions
        if (math.isnan(EllipseArea)) or ( not ( EllipseAreaBounds[0] <= EllipseArea <= EllipseAreaBounds[1])):
            continue
        if not ( EllipseAxisLengthBounds[0] <= Major <= EllipseAxisLengthBounds[1] ):
            continue
        if not ( EllipseAxisLengthBounds[0] <= Minor <= EllipseAxisLengthBounds[1] ):
            continue

        Orientations = np.append(Orientations, Angle)

        #   Construct the colour of the ellipse based off the orientation it lies in.
        #   Use this angle as the Hue angle, and set both saturation and brightness to maximum
        EllipseColour: np.ndarray = np.array([[[int(Angle), 255, 255]]], dtype=np.uint8)

        #   Convert from Hue-Saturation-Brightness colour space to Blue-Green-Red colour space.
        EllipseColour = tuple(int(x) for x in cv2.cvtColor(EllipseColour, cv2.COLOR_HSV2BGR).flatten())

        #   Draw the ellipse on the original image with the correct colour.
        AnnotatedImage = cv2.ellipse(AnnotatedImage, Ellipse, EllipseColour, 1)

    return AnnotatedImage, Orientations

def _ComputeAlignmentFraction(Image: np.ndarray, Arguments: typing.List[typing.Any]) -> typing.Tuple[np.ndarray, bool]:

    """
    _ComputeAlignmentFraction

    This function is the top-level per-frame callback function used to compute
    the rod alignment statistics of interest for the videos or images of
    micro-rods.

    Image:
        The current image to be processed.
    Arguments:
        A list of user-defined arguments to be used by the callback.
        Element 0 is always the analysis method used to dispatch which analysis method to work with.
        Element 1 is always an AngleTracker instance used to pass back the orientation information after computing it.

    Return (Tuple[np.ndarray, bool]):
        [0] - np.ndarray:
            ...
        [1] - bool:
            ...
    """

    #   You can apply any transformations or operations on "Image" here 260-283
    #   ...
    AnalysisMethod: int = Arguments[0]

    if ( AnalysisMethod == ANALYSIS_METHOD_SOBEL):
        Image = SobelAlignmentMethod(Image, Arguments)
    elif ( AnalysisMethod == ANALYSIS_METHOD_COMPONENT):
        Image = ComponentAlignmentMethod(Image, Arguments)
    elif ( AnalysisMethod == ANALYSIS_METHOD_HOUGH):
        Image = HoughAlignmentMethod(Image, Arguments)
    elif ( AnalysisMethod == ANALYSIS_METHOD_ELLIPSE ):
        Image = EllipticalFilteringAlignmentMethod(Image, Arguments)

    return Image, True

def EllipticalFilteringAlignmentMethod(Image: np.ndarray, Arguments: typing.List[typing.Any]) -> np.ndarray:
    """
    EllipticalFilteringAlignmentMethod

    This function...

    Image:
        ...
    Arguments:
        ...

    Return (np.ndarray):
        ...
    """

    Angles: AngleTracker = Arguments[1]
    BackgroundRemovalKernelSize: int = Config.BackgroundRemovalKernelSize
    BackgroundRemovalSigma: float = Config.BackgroundRemovalSigma
    ForegroundSmoothingKernelSize: int = Config.ForegroundSmoothingKernelSize
    ForegroundSmoothingSigma: float = Config.ForegroundSmoothingSigma
    DistinctOrientations: int = int(round(180.0 / Angles.HistogramBinSize))
    EllipticalFilterKernelSize: int = Config.EllipticalFilterKernelSize
    EllipticalFilterMinSigma: float = Config.EllipticalFilterMinSigma
    EllipticalFilterSigma: float = Config.EllipticalFilterSigma
    EllipticalFilterScaleFactor: float = Config.EllipticalFilterScaleFactor

    #   Pre-process the image to get it into a standardized and expected format.
    PreparedImage: np.ndarray = EllipticalFilter_PreprocessImage(Image.copy())

    #   Actually apply the elliptical filtering to identify the orientation information from the image.
    AnnotatedImage, Orientations = EllipticalFilter_IdentifyOrientations(PreparedImage, BackgroundRemovalKernelSize, BackgroundRemovalSigma, ForegroundSmoothingKernelSize, ForegroundSmoothingSigma, DistinctOrientations, EllipticalFilterKernelSize, EllipticalFilterMinSigma, EllipticalFilterSigma, EllipticalFilterScaleFactor)

    #   ...
    Count, AlignmentFraction, AngularMean, AngularStDev, Orientations = ComputeAlignmentMetric(Orientations=Orientations)

    #   ...
    Angles.Update(Orientations=Orientations, AlignmentAngle=AngularMean, AngularStDev=AngularStDev, RodCount=Count, AlignmentFraction=AlignmentFraction, Headless=Config.Headless)

    return AnnotatedImage

def EllipticalFilter_PreprocessImage(Image: np.ndarray) -> np.ndarray:
    """
    EllipticalFilter_PreprocessImage

    This function...

    Image:
        ...

    Return (np.ndarray):
        ...
    """

    #   Convert to greyscale, as we don't need colour information for this
    #   process
    Image = MyUtils.BGRToGreyscale(Image)
    MyUtils.DisplayImage("Greyscale Original Image", MyUtils.ConvertTo8Bit(Image.copy()), HoldTime=2, Topmost=True, ShowOverride=(not Config.Headless))

    #   Linearly scale the brightness of the image to cover the full 8-bit range
    Image = MyUtils.ConvertTo8Bit(Image)
    MyUtils.DisplayImage("8-Bit Greyscale Image", MyUtils.ConvertTo8Bit(Image.copy()), HoldTime=2, Topmost=True, ShowOverride=(not Config.Headless))

    #   Check the median pixel of the image to see the foreground is bright or
    #   dark
    MedianPixelIntensity: int = np.median(Image)

    #   Apply Otsu to the image to determine the threshold between foreground
    #   and background
    Threshold, _ = cv2.threshold(Image, 0, 255, cv2.THRESH_OTSU | cv2.THRESH_BINARY)

    #   If the median pixel is brighter than the threshold, then this implies
    #   the background is bright and foreground is dark.
    if ( MedianPixelIntensity >= Threshold ):
        Image = -Image
        Config.InvertImage = True
    else:
        Config.InvertImage = False

    MyUtils.DisplayImage("8-Bit Greyscale Image with Dark Background", MyUtils.ConvertTo8Bit(Image.copy()), HoldTime=2, Topmost=True, ShowOverride=(not Config.Headless))
    return Image

def EllipticalFilter_IdentifyOrientations(Image: np.ndarray, BackgroundRemovalKernelSize: int, BackgroundRemovalSigma: float, ForegroundSmoothingKernelSize: int, ForegroundSmoothingSigma: float, DistinctOrientations: int, EllipticalFilterKernelSize: int, EllipticalFilterMinSigma: float, EllipticalFilterSigma: float, EllipticalFilterScaleFactor: float) -> typing.Tuple[np.ndarray, np.ndarray]:
    """
    EllipticalFilter_IdentifyOrientations

    This function extracts orientation information from the given image by
    convolving with a highly elliptical kernel and identifying which orientation
    of kernel results in the strongest signal for each pixel. This function
    performs it's own background subtraction, foreground smoothing, and
    segmentation filtering to only identify the orientation information of the
    meaningful foreground.

    Image:
        The image to be analyzed. This must be a 8-bit greyscale image, where
        the background is dark and the foreground is bright.
    BackgroundRemovalKernelSize:
        The size of the Gaussian blurring kernel used to generate a "background"
        image to be subtracted from the given image.
    BackgroundRemovalSigma:
        The standard deviation of the Gaussian kernel used to identify the
        "background".
    ForegroundSmoothingKernelSize:
        The size of the Gaussian blurring kernel used to smooth the "foreground"
        after the background has been subtracted.
    ForegroundSmoothingSigma:
        The standard deviation of the Gaussian kernel used to smooth the
        "foreground".
    DistinctOrientations:
        The count of distinct orientations over the half-open range [-90,90)
        degrees to examine.
    EllipticalFilterKernelSize:
        The size of the elliptical kernel used to identify the orientation of
        the "features" at each pixel of the image.
    EllipticalFilterMinSigma:
        The standard deviation of the Gaussian kernel in the "short" direction
        of the ellipse.
    EllipticalFilterSigma:
        The standard deviation of the Gaussian kernel in the "long" direction of
        the ellipse.
    EllipticalFilterScaleFactor:
        The scale factor between the "narrow" and "wide" Gaussian kernels used
        to approximate a Mexican Hat (Laplacian) kernel as a Difference of
        Gaussians. The bandwidth of the resulting filter.

    Return (np.ndarray):
        A NumPy array of "orientations". This is an array consisting of the
        orientations of each pixel strongly corresponding to the foreground
        features of the image, which can be analyzed further to explore the
        population statistics of these orientations.
    """

    #   Remove background by subtracting a large-window Gaussian blurred image
    Background: np.ndarray = cv2.GaussianBlur(Image, ksize=(BackgroundRemovalKernelSize, BackgroundRemovalKernelSize), sigmaX=BackgroundRemovalSigma)
    MyUtils.DisplayImage("Blurred Background Image", MyUtils.ConvertTo8Bit(Background), 2, True, (not Config.Headless))

    Foreground: np.ndarray = Image.astype(np.int16) - Background.astype(np.int16)
    MyUtils.DisplayImage("Foreground Image", MyUtils.ConvertTo8Bit(Foreground), 2, True, (not Config.Headless))

    #   Truncate negative pixels to 0
    Foreground[Foreground < 0] = 0
    MyUtils.DisplayImage("Truncated Foreground Image", MyUtils.ConvertTo8Bit(Foreground), 2, True, (not Config.Headless))

    #   Smooth the image again, using a smaller-window Gaussian blur
    SmoothedForeground: np.ndarray = cv2.GaussianBlur(Foreground, ksize=(ForegroundSmoothingKernelSize, ForegroundSmoothingKernelSize), sigmaX=ForegroundSmoothingSigma)
    MyUtils.DisplayImage("Smoothed Foreground Image", MyUtils.ConvertTo8Bit(SmoothedForeground), 2, True, (not Config.Headless))

    #   Linearly rescale the image contrast back to the full 8-bit range
    SmoothedForeground = MyUtils.GammaCorrection(SmoothedForeground, Minimum=0, Maximum=255)
    MyUtils.DisplayImage("Full-Range Smoothed Foreground Image", MyUtils.ConvertTo8Bit(SmoothedForeground), 2, True, (not Config.Headless))

    #   Apply the Mexican hat filter to the image for a set of N different angles,
    #   storing each result as a layer in a new "z-stack".
    AngleStack: np.ndarray = np.zeros((DistinctOrientations, *Image.shape))

    #   Prepare the two asymmetric kernels to use to construct a Difference of Gaussians approximation to a Mexican Hat filter
    #   Kernel 2 must have larger sigma than Kernel 1
    Kernel1_X: np.ndarray = cv2.getGaussianKernel(EllipticalFilterKernelSize, EllipticalFilterSigma)
    Kernel1_Y: np.ndarray = cv2.getGaussianKernel(EllipticalFilterKernelSize, EllipticalFilterMinSigma)

    Kernel2_X: np.ndarray = cv2.getGaussianKernel(EllipticalFilterKernelSize, EllipticalFilterScaleFactor*EllipticalFilterSigma)
    Kernel2_Y: np.ndarray = cv2.getGaussianKernel(EllipticalFilterKernelSize, EllipticalFilterScaleFactor*EllipticalFilterMinSigma)

    Kernel1: np.ndarray = Kernel1_X * Kernel1_Y.T
    Kernel2: np.ndarray = Kernel2_X * Kernel2_Y.T
    if ( EllipticalFilterScaleFactor < 1 ):
        Kernel1, Kernel2 = Kernel2, Kernel1
    EllipticalKernel: np.ndarray = Kernel1 - Kernel2

    #   For each of the orientations of interest, iterate over the half-open range of angles [-90,90)
    for Index, Angle in enumerate(np.linspace(np.pi/2, -np.pi/2, DistinctOrientations, endpoint=False)):

        #   Construct the rotated Difference of Gaussian kernel to apply
        K: np.ndarray = MyUtils.RotateFrame(EllipticalKernel, Theta=np.rad2deg(Angle))

        #   Apply the kernel over the image
        G: np.ndarray = cv2.filter2D(SmoothedForeground, ddepth=cv2.CV_32F, kernel=K)

        #   Truncate any pixels which end up negative
        G[G <= 0] = 0

        MyUtils.DisplayImages(
            Images=[
                (f"Elliptical Kernel: {np.rad2deg(Angle):.2f}deg", MyUtils.ConvertTo8Bit(K)),
                (f"Elliptical Features: {np.rad2deg(Angle):.2f}deg", MyUtils.ConvertTo8Bit(G)),
            ],
            HoldTime=2,
            Topmost=True,
            ShowOverride=(not Config.Headless)
        )

        #   Store this result in the corresponding slice of the angle-image Z-stack
        AngleStack[Index,:] = G

    #   With the results of the elliptical filter in a "Z-Stack", construct the
    #   resulting "angle image", by taking the maximum intensity pixel (and the
    #   angle of the filter it corresponds to) from the Z-stack.
    MaximumPixels: np.ndarray = np.max(AngleStack, axis=0)
    MaximumPixelAngles: np.ndarray = np.argmax(AngleStack, axis=0).astype(np.float64)

    #   Apply a threshold to the maximum intensity pixels across the Z-stack, to
    #   isolate only those regions of the image where the correlation to the
    #   elliptical filter is strongest. Use this to mask away all of the
    #   orientation pixels which don't correspond to rods.
    _, MaximumPixels = cv2.threshold(MyUtils.ConvertTo8Bit(MaximumPixels), 0, 255, cv2.THRESH_OTSU | cv2.THRESH_BINARY)

    #   Construct a new image, consisting of the pixels composing the foreground features,
    #   where the colour depends on the hue angle.
    OutputImage: np.ndarray = np.zeros((*Image.shape, 3), dtype=np.uint8)
    OutputImage[:,:,0] = MaximumPixelAngles
    OutputImage[:,:,1] = 255
    OutputImage[:,:,2] = MaximumPixels
    OutputImage = cv2.cvtColor(OutputImage, cv2.COLOR_HSV2BGR)

    OriginalPixelsMask = MyUtils.GreyscaleToBGR(MaximumPixels)
    if ( Config.InvertImage ):
        OutputImage[OriginalPixelsMask == 0] = MyUtils.GreyscaleToBGR(-Image)[OriginalPixelsMask == 0]
    else:
        OutputImage[OriginalPixelsMask == 0] = MyUtils.GreyscaleToBGR(Image)[OriginalPixelsMask == 0]

    MaximumPixelAngles = MaximumPixelAngles[MaximumPixels != 0].flatten()

    #   Finally, scale the angles from the indices of the angle stack to the actual values (in degrees) each slice corresponds to.
    MaximumPixelAngles -= (DistinctOrientations / 2)
    MaximumPixelAngles *= (180.0 / DistinctOrientations)

    return OutputImage, MaximumPixelAngles

def HoughAlignmentMethod(Image, Arguments) -> np.ndarray:

    raise NotImplementedError(f"HoughAlignmentMethod has not yet been implemented!")

    return Image

def ComponentAlignmentMethod (Image, Arguments):

    #   Extract out the class instance used to track and record the angular information of the rods per frame...
    Angles: AngleTracker = Arguments[1]

    ScaleFactor: float = 1.0
    Image = MyUtils.UniformRescaleImage(Image, ScalingFactor=ScaleFactor)

    #   Apply an adaptive threshold to the image in order to identify the rods versus the background
    ThresholdedImage = RodsAdaptiveThreshold(Image)

    #   Apply component-based segmentation of this binary image, to extract out the individual rods as distinct groups of pixels
    Components, Labels = RodSegmentation(ThresholdedImage)

    #   Now, find the contours of each component within the image and fit an ellipse to these points in order to extract directionality information
    AnnotatedImage, Orientations = EllipseContourOrientations(Image, Components, Labels)

    #   Compute the alignment metrics we actually care about.
    RodCount, AlignmentFraction, MeanAngle, AngularStDev, Orientations = ComputeAlignmentMetric(Orientations)

    #   Record the alignment status data for the current frame.
    Angles.Update(Orientations, MeanAngle, AngularStDev, RodCount, AlignmentFraction, Config.Headless)

    return AnnotatedImage

def SobelAlignmentMethod(Image:  np.ndarray, Arguments: typing.List[typing.Any]) -> np.ndarray:
    """
    SobelAlignmentMethod

    This function....

    Image:
        ...

    Return np.ndarray:
        ...
    """

    Angles: AngleTracker = Arguments[1]
    SobelBlockSize = 3

    ScaleFactor = 1.0
    Image = MyUtils.UniformRescaleImage(Image, ScaleFactor)

    #   Apply adaptive thresholding to identify the rods from the background
    ThresholdedImage: np.ndarray = RodsAdaptiveThreshold(Image)

    #   Apply a morphological transform to dilate the image and get the rods as larger structures.
    DilatedImage: np.ndarray = cv2.morphologyEx(ThresholdedImage, cv2.MORPH_DILATE, cv2.getStructuringElement(cv2.MORPH_RECT, (7,7)))

    #   Compute a foreground mask to extract out the original pixels from the image
    Altered_Image = cv2.bitwise_and(DilatedImage, Image)

    Altered_Image = Altered_Image.astype(np.int16)
    Gx = cv2.Sobel(Altered_Image, cv2.CV_16S, 0, 1, None, ksize=SobelBlockSize)
    Gy = cv2.Sobel(Altered_Image, cv2.CV_16S, 1, 0, None, ksize=SobelBlockSize)

    EdgeDirection = np.arctan2(Gy.astype(np.float64), Gx.astype(np.float64))

    Gradient = np.zeros((Gy.shape[0], Gy.shape[1], 3), dtype=np.uint8)
    Gradient[:,:,0] = MyUtils.ConvertTo8Bit(EdgeDirection)
    Gradient[:,:,1] = 255
    Gradient[:,:,2] = MyUtils.ConvertTo8Bit(np.hypot(Gx, Gy))
    Gradient = cv2.cvtColor(Gradient, cv2.COLOR_HSV2BGR)

    EdgeDirection[Gx == 0 & Gy == 0] = np.NaN

    MeanAngle: float = scipy.stats.circmean(EdgeDirection.flatten())
    AngularStDev: float = scipy.stats.circstd(EdgeDirection.flatten())
    AlignmentFraction: float = np.sum([1 if abs(x) <= AngularStDev else 0 for x in (EdgeDirection.copy().flatten() - MeanAngle) ]) / len(EdgeDirection.flatten())
    Angles.Update(EdgeDirection.flatten(), MeanAngle, AngularStDev, RodCount=0, AlignmentFraction=AlignmentFraction, Headless=Config.Headless)

    Gradient = MyUtils.UniformRescaleImage(Gradient, 1.0 / ScaleFactor)
    return Gradient

#   Main
#       This is the main entry point of the script.
def main() -> None:

    #   Prepare the instance of the AngleTracker to record all of the rod
    #   alignment statistics over the length of the video or image to be
    #   processed.
    Tracker: AngleTracker = AngleTracker(LogWriter=LogWriter, OutputDirectory=Config.GetOutputDirectory(), Video=Config.IsVideo).SetAngularResolution(Config.AngularResolution)

    #   Open up the source file as a sequence of images to work with...
    #   Respect that in dry-run mode nothing should be written to disk.
    Video: vwr.VideoReadWriter = None
    if ( Config.DryRun ):
        Video = vwr.VideoReadWriter(readFile=Config.SourceFilename, writeFile=None, logger=LogWriter, progress=(not LogWriter.WritesToFile()))
    else:
        Video = vwr.VideoReadWriter(readFile=Config.SourceFilename, writeFile=os.path.join(Config.GetOutputDirectory(), f"{Config.AnalysisMethod.title()} Method.mp4"), logger=LogWriter, progress=(not LogWriter.WritesToFile()))

    #   Prepare the timing information for the angle statistics...
    FrameCount: int = (Video.EndFrameIndex - Video.StartFrameIndex) + 1
    Tracker.Times = np.linspace(Video.StartFrameIndex / Config.VideoFrameRate, (Video.EndFrameIndex-1) / Config.VideoFrameRate, FrameCount)
<<<<<<< HEAD
    Video.PrepareWriter(FrameRate=Config.VideoFrameRate)
=======
    # Video.PrepareWriter(FrameRate=Config.VideoFrameRate)
>>>>>>> 162c78cf
    # Video.PrepareWriter(FrameRate=Config.VideoFrameRate, Resolution=(350, 350), TopLeft=(25, 150))

    #   Actually go ahead and process the provided file, calling the _ComputeAlignmentFraction callback on each frame.
    Video.ProcessVideo(PlaybackMode=Config.PlaybackMode, Callback=_ComputeAlignmentFraction, CallbackArgs=[Config.AnalysisType, Tracker])

    #   If there were only a few frames to process, print the data to the terminal, otherwise only try printing it to a file.
    if ( len(Tracker.Times) < 10 ) or ( Config.DryRun ):
        LogWriter.Write("".join(Tracker.FormatCSV()))

    #   Save the rod alignment data to a file.
    Tracker.Save()

    return

def HandleArguments() -> bool:
    """
    HandleArguments

    This function...

    Return (bool):
        ...
    """

    #   Create the argument parser...
    Flags: argparse.ArgumentParser = argparse.ArgumentParser()

    #   Add the command-line flags and parameters...
    Flags.add_argument("--filename", dest="Filename", metavar="file-path", type=str, required=True, help="The video or image file showing rod rotation to be processed.")
    Flags.add_argument("--video", dest="IsVideo", action='store_true', default=False, help="")
    Flags.add_argument("--frame-rate", dest="FrameRate", metavar="per-second", type=float, required=False, default=-1, help="The frame-rate of the video file to process. Only checked if --video flag is set.")
    Flags.add_argument("--image", dest="IsImage", action='store_true', default=False, help="")
    Flags.add_argument("--method", dest="AnalysisMethod", metavar="<sobel|component|hough|ellipse>", type=str, required=False, default="component", help="The rod segmentation and identification method to use.")

    Flags.add_argument("--angular-resolution", dest="AngularResolution", metavar="degrees", type=float, required=False, default=9.0, help="The angular resolution of the resulting histogram of rod orientations, in units of degrees.")

    #   Add in argument(s) for brightfield versus fluorescent imaging.
    #   ...

    #   Add in handling for Z-stack images.
    Flags.add_argument("--z-stack", dest="IsZStack", action='store_true', default=False, help="")
    Flags.add_argument("--lif-clearing-method", dest="LIFClearingMethod", metavar='clearing-algorithm', type=str, required=False, default='LVCC', help="")
    #   ...

    #   Add in the arguments for the elliptical filtering analysis method
<<<<<<< HEAD
    Flags.add_argument("--ellipse-background-kernel", dest="BackgroundRemovalKernelSize", metavar="kernel-size", type=int, required=False, default=81, help="The size of the kernel used for background subtraction.")
    Flags.add_argument("--ellipse-background-sigma", dest="BackgroundRemovalSigma", metavar="sigma", type=float, required=False, default=15, help="The standard deviation of the Gaussian blur used for background subtraction.")
    Flags.add_argument("--ellipse-smoothing-kernel", dest="ForegroundSmoothingKernelSize", metavar="kernel-size", type=int, required=False, default=11, help="The size of the kernel used for foreground smoothing.")
    Flags.add_argument("--ellipse-smoothing-sigma", dest="ForegroundSmoothingSigma", metavar="sigma", type=float, required=False, default=2, help="The standard deviation of the Gaussian blur used for foreground smoothing.")
    Flags.add_argument("--ellipse-kernel", dest="EllipticalFilterKernelSize", metavar="kernel-size", type=int, required=False, default=25, help="The size of the kernel used for the Mexican Hat filtering.")
    Flags.add_argument("--ellipse-min-sigma", dest="EllipticalFilterMinSigma", metavar="sigma", type=float, required=False, default=1, help="The standard deviation of the short axis of the Mexican Hat filter.")
    Flags.add_argument("--ellipse-sigma", dest="EllipticalFilterSigma", metavar="sigma", type=float, required=False, default=15, help="The standard deviation of the long axis of the Mexican Hat filter.")
    Flags.add_argument("--ellipse-scale-factor", dest="EllipticalFilterScaleFactor", metavar="s", type=float, required=False, default=4, help="The scale factor for the standard deviations of the Gaussian kernels used to approximate a Mexican Hat by a Difference of Gaussians.")
=======
    Flags.add_argument("--ellipse-background-kernel", dest="BackgroundRemovalKernelSize",   metavar="kernel-size", type=int,   required=False, default=81, help="The size of the kernel used for background subtraction.")
    Flags.add_argument("--ellipse-background-sigma",  dest="BackgroundRemovalSigma",        metavar="sigma",       type=float, required=False, default=15, help="The standard deviation of the Gaussian blur used for background subtraction.")
    Flags.add_argument("--ellipse-smoothing-kernel",  dest="ForegroundSmoothingKernelSize", metavar="kernel-size", type=int,   required=False, default=11, help="The size of the kernel used for foreground smoothing.")
    Flags.add_argument("--ellipse-smoothing-sigma",   dest="ForegroundSmoothingSigma",      metavar="sigma",       type=float, required=False, default=2,  help="The standard deviation of the Gaussian blur used for foreground smoothing.")
    Flags.add_argument("--ellipse-kernel",            dest="EllipticalFilterKernelSize",    metavar="kernel-size", type=int,   required=False, default=81, help="The size of the kernel used for the Mexican Hat filtering.")
    Flags.add_argument("--ellipse-min-sigma",         dest="EllipticalFilterMinSigma",      metavar="sigma",       type=float, required=False, default=1,  help="The standard deviation of the short axis of the Mexican Hat filter.")
    Flags.add_argument("--ellipse-sigma",             dest="EllipticalFilterSigma",         metavar="sigma",       type=float, required=False, default=10, help="The standard deviation of the long axis of the Mexican Hat filter.")
    Flags.add_argument("--ellipse-scale-factor",      dest="EllipticalFilterScaleFactor",   metavar="s",           type=float, required=False, default=4,  help="The scale factor for the standard deviations of the Gaussian kernels used to approximate a Mexican Hat by a Difference of Gaussians.")
>>>>>>> 162c78cf

            #   Add in flags for manipulating the logging functionality of the script.
    Flags.add_argument("--log-file", dest="LogFile", metavar="file-path", type=str, required=False, default="-", help="File path to the file to write all log messages of this program to.")
    Flags.add_argument("--quiet",    dest="Quiet",   action="store_true",  required=False, default=False, help="Enable quiet mode, disabling logging of eveything except fatal errors.")

    #   Finally, add in scripts for modifying the basic environment or end-state of the script.
    Flags.add_argument("--dry-run",  dest="DryRun",   action="store_true", required=False, default=False, help="Enable dry-run mode, where no file-system alterations are performed.")
    Flags.add_argument("--validate", dest="Validate", action="store_true", required=False, default=False, help="Only validate the command-line arguments, do not proceed with the remainder of the program.")
    Flags.add_argument("--headless", dest="Headless", action="store_true", required=False, default=False, help="Run in 'headless' mode, where nothing is displayed to the screen.")

    #   Process the command-line arguments
    Arguments: argparse.Namespace = Flags.parse_args()

    #   Extract out the arguments.
    Config.ExtractArguments(Arguments)

    #   Attempt to validate the arguments.
    return Config.ValidateArguments()

#   Allow this script to be called from the command-line and execute the main function.
#   If anything needs to happen before executing main, add it here before the call.
if __name__ == "__main__":
    if ( HandleArguments() ):
        main()
    else:
        pass<|MERGE_RESOLUTION|>--- conflicted
+++ resolved
@@ -295,8 +295,11 @@
     AlignmentFractionVideo: vwr.VideoReadWriter
 
     IsVideo: bool
-
-    def __init__(self: AngleTracker, LogWriter: Logger = Logger(Prefix="AngleTracker"), RodVideo: vwr.VideoReadWriter = None, OutputDirectory: str = ".", Video: bool = True) -> None:
+    OutputDirectory: str
+
+    DryRun: bool
+
+    def __init__(self: AngleTracker, LogWriter: Logger = Logger(Prefix="AngleTracker"), RodVideo: vwr.VideoReadWriter = None, OutputDirectory: str = ".", Video: bool = True, DryRun: bool = True) -> None:
         """
         Constructor
 
@@ -312,6 +315,9 @@
         self.HistogramBinSize: float = 9.0
 
         self.IsVideo = Video
+        self.OutputDirectory = OutputDirectory
+
+        self.DryRun = DryRun
 
         #   Prepare the resources in order to also prepare and display the live videos of how the alignment statistics vary over time.
         self.IntraframeAlignmentFigure = MyUtils.PrepareFigure(Interactive=False)
@@ -322,7 +328,7 @@
         self.AlignmentFractionVideo = None
 
         self.RodsVideo = RodVideo
-        if ( Config.DryRun ):
+        if ( self.DryRun ):
             self.IntraframeAlignmentVideo = vwr.VideoReadWriter(readFile=None, writeFile=None, logger=LogWriter, progress=(not LogWriter.WritesToFile()))
             self.AlignmentFractionVideo = vwr.VideoReadWriter(readFile=None, writeFile=None, logger=LogWriter, progress=(not LogWriter.WritesToFile()))
         else:
@@ -366,7 +372,7 @@
 
         return Lines
 
-    def Save(self: AngleTracker) -> None:
+    def Save(self: AngleTracker, OutputDirectory: str = None) -> None:
         """
         Save
 
@@ -376,10 +382,13 @@
             ...
         """
 
-        if ( Config.DryRun ):
+        if ( self.DryRun ):
             return
-
-        with open(os.path.join(Config.GetOutputDirectory(), "Rod Orientation Data.csv"), "+w") as OutFile:
+        
+        if ( OutputDirectory is None ):
+            OutputDirectory = self.OutputDirectory
+
+        with open(os.path.join(OutputDirectory, "Rod Orientation Data.csv"), "+w") as OutFile:
             OutFile.writelines(self.FormatCSV())
 
         return
@@ -485,26 +494,6 @@
             OrientationCDFAxes = F.add_subplot(122)
             OrientationCDFAxes.set_xlim((-90, 90))
         else:
-<<<<<<< HEAD
-            A: Axes = F.gca()
-
-        UpperStDev, LowerStDev = (self.MeanAngles[-1] + self.AngularStDevs[-1]), (self.MeanAngles[-1] - self.AngularStDevs[-1])
-        UpperStDev = UpperStDev if UpperStDev < 90 else UpperStDev - 180
-        LowerStDev = LowerStDev if LowerStDev > -90 else LowerStDev + 180
-
-        n, bins = np.histogram(np.deg2rad(Orientations), bins=int(round(180.0 / HistogramBinSizing)), range=(-np.pi/2, np.pi/2), density=True)
-        n = np.append(n, n[0])
-
-        A.bar(bins, n, width=1)
-        A.vlines(np.deg2rad(self.MeanAngles[-1]), 0, np.max(n), colors='g', label=f"Mean Orientation = {self.MeanAngles[-1]:.3f} degrees")
-        A.vlines(np.deg2rad(LowerStDev), 0, np.max(n), colors='k', label=f"Angular Standard Deviation = {self.AngularStDevs[-1]:.3f} degrees (Left)")
-        A.vlines(np.deg2rad(UpperStDev), 0, np.max(n), colors='b', label=f"Angular Standard Deviation = {self.AngularStDevs[-1]:.3f} degrees (Right)")
-        A.set_title(f"Rod Orientation Angular Distribution\nMeasurement Count = {self.RodCounts[-1]}\nAlignment Fraction = {self.AlignmentFractions[-1]:.3f}")
-        A.set_xlabel(f"Rod Orientation Angles (degrees)")
-        A.set_ylabel(f"Probability Density (n.d.)")
-        A.minorticks_on()
-        A.legend()
-=======
             OrientationPDFAxes: Axes = F.axes[0]
             OrientationCDFAxes: Axes = F.axes[1]
 
@@ -528,8 +517,6 @@
         #   Plot the CDF of rods within a given angular deviation from the mean
         #   angle. This gives a measure of how tightly aligned to the mean angle
         #   the rods are.
-
->>>>>>> 162c78cf
 
         F.tight_layout()
 
@@ -1111,7 +1098,7 @@
     #   Prepare the instance of the AngleTracker to record all of the rod
     #   alignment statistics over the length of the video or image to be
     #   processed.
-    Tracker: AngleTracker = AngleTracker(LogWriter=LogWriter, OutputDirectory=Config.GetOutputDirectory(), Video=Config.IsVideo).SetAngularResolution(Config.AngularResolution)
+    Tracker: AngleTracker = AngleTracker(LogWriter=LogWriter, OutputDirectory=Config.GetOutputDirectory(), Video=Config.IsVideo, DryRun=Config.DryRun).SetAngularResolution(Config.AngularResolution)
 
     #   Open up the source file as a sequence of images to work with...
     #   Respect that in dry-run mode nothing should be written to disk.
@@ -1124,12 +1111,7 @@
     #   Prepare the timing information for the angle statistics...
     FrameCount: int = (Video.EndFrameIndex - Video.StartFrameIndex) + 1
     Tracker.Times = np.linspace(Video.StartFrameIndex / Config.VideoFrameRate, (Video.EndFrameIndex-1) / Config.VideoFrameRate, FrameCount)
-<<<<<<< HEAD
     Video.PrepareWriter(FrameRate=Config.VideoFrameRate)
-=======
-    # Video.PrepareWriter(FrameRate=Config.VideoFrameRate)
->>>>>>> 162c78cf
-    # Video.PrepareWriter(FrameRate=Config.VideoFrameRate, Resolution=(350, 350), TopLeft=(25, 150))
 
     #   Actually go ahead and process the provided file, calling the _ComputeAlignmentFraction callback on each frame.
     Video.ProcessVideo(PlaybackMode=Config.PlaybackMode, Callback=_ComputeAlignmentFraction, CallbackArgs=[Config.AnalysisType, Tracker])
@@ -1139,7 +1121,7 @@
         LogWriter.Write("".join(Tracker.FormatCSV()))
 
     #   Save the rod alignment data to a file.
-    Tracker.Save()
+    Tracker.Save(OutputDirectory=Config.GetOutputDirectory())
 
     return
 
@@ -1174,16 +1156,6 @@
     #   ...
 
     #   Add in the arguments for the elliptical filtering analysis method
-<<<<<<< HEAD
-    Flags.add_argument("--ellipse-background-kernel", dest="BackgroundRemovalKernelSize", metavar="kernel-size", type=int, required=False, default=81, help="The size of the kernel used for background subtraction.")
-    Flags.add_argument("--ellipse-background-sigma", dest="BackgroundRemovalSigma", metavar="sigma", type=float, required=False, default=15, help="The standard deviation of the Gaussian blur used for background subtraction.")
-    Flags.add_argument("--ellipse-smoothing-kernel", dest="ForegroundSmoothingKernelSize", metavar="kernel-size", type=int, required=False, default=11, help="The size of the kernel used for foreground smoothing.")
-    Flags.add_argument("--ellipse-smoothing-sigma", dest="ForegroundSmoothingSigma", metavar="sigma", type=float, required=False, default=2, help="The standard deviation of the Gaussian blur used for foreground smoothing.")
-    Flags.add_argument("--ellipse-kernel", dest="EllipticalFilterKernelSize", metavar="kernel-size", type=int, required=False, default=25, help="The size of the kernel used for the Mexican Hat filtering.")
-    Flags.add_argument("--ellipse-min-sigma", dest="EllipticalFilterMinSigma", metavar="sigma", type=float, required=False, default=1, help="The standard deviation of the short axis of the Mexican Hat filter.")
-    Flags.add_argument("--ellipse-sigma", dest="EllipticalFilterSigma", metavar="sigma", type=float, required=False, default=15, help="The standard deviation of the long axis of the Mexican Hat filter.")
-    Flags.add_argument("--ellipse-scale-factor", dest="EllipticalFilterScaleFactor", metavar="s", type=float, required=False, default=4, help="The scale factor for the standard deviations of the Gaussian kernels used to approximate a Mexican Hat by a Difference of Gaussians.")
-=======
     Flags.add_argument("--ellipse-background-kernel", dest="BackgroundRemovalKernelSize",   metavar="kernel-size", type=int,   required=False, default=81, help="The size of the kernel used for background subtraction.")
     Flags.add_argument("--ellipse-background-sigma",  dest="BackgroundRemovalSigma",        metavar="sigma",       type=float, required=False, default=15, help="The standard deviation of the Gaussian blur used for background subtraction.")
     Flags.add_argument("--ellipse-smoothing-kernel",  dest="ForegroundSmoothingKernelSize", metavar="kernel-size", type=int,   required=False, default=11, help="The size of the kernel used for foreground smoothing.")
@@ -1192,7 +1164,6 @@
     Flags.add_argument("--ellipse-min-sigma",         dest="EllipticalFilterMinSigma",      metavar="sigma",       type=float, required=False, default=1,  help="The standard deviation of the short axis of the Mexican Hat filter.")
     Flags.add_argument("--ellipse-sigma",             dest="EllipticalFilterSigma",         metavar="sigma",       type=float, required=False, default=10, help="The standard deviation of the long axis of the Mexican Hat filter.")
     Flags.add_argument("--ellipse-scale-factor",      dest="EllipticalFilterScaleFactor",   metavar="s",           type=float, required=False, default=4,  help="The scale factor for the standard deviations of the Gaussian kernels used to approximate a Mexican Hat by a Difference of Gaussians.")
->>>>>>> 162c78cf
 
             #   Add in flags for manipulating the logging functionality of the script.
     Flags.add_argument("--log-file", dest="LogFile", metavar="file-path", type=str, required=False, default="-", help="File path to the file to write all log messages of this program to.")
